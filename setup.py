import setuptools

with open("README.md", "r") as fh:
    long_description = fh.read()

setuptools.setup(
    name="DeepACSA",
    version="0.2.0",
    author="Your Name",
    author_email="your.email@example.com",
    description="A brief description of your package",
    long_description=long_description,
    long_description_content_type="text/markdown",
    url="https://github.com/yourusername/DeepACSA",
    packages=setuptools.find_packages(),
    classifiers=[
        "Programming Language :: Python :: 3",
        "License :: OSI Approved :: MIT License",
        "Operating System :: OS Independent",
    ],
    python_requires=">=3.8",
    install_requires=[
<<<<<<< HEAD
                      "jupyter==1.0.0",
                      "Keras==2.4.3",
                      "matplotlib==3.3.4",
                      "numpy==1.19.5",
                      "opencv-contrib-python==4.5.1.48",
                      "pandas==1.1.2",
                      "Pillow==8.1.0",
                      "scikit-image==0.18.1",
                      "scikit-learn==0.24.1",
                      "tensorflow==2.9.3",
                      "tqdm==4.56.2",
                      "openpyxl==3.0.6",
                      "h5py==2.10.0",
=======
        "jupyter==1.0.0",
        "Keras==2.9.0",
        "matplotlib==3.4.3",
        "numpy==1.21.2",
        "opencv-contrib-python==4.5.3.56",
        "pandas==1.3.3",
        "Pillow==8.3.2",
        "scikit-image==0.18.3",
        "scikit-learn==0.24.2",
        "tensorflow==2.9.0",
        "tqdm==4.62.2",
        "openpyxl==3.0.9",
        "h5py==3.4.0",
>>>>>>> c789b385
    ],
)
<|MERGE_RESOLUTION|>--- conflicted
+++ resolved
@@ -1,53 +1,36 @@
-import setuptools
-
-with open("README.md", "r") as fh:
-    long_description = fh.read()
-
-setuptools.setup(
-    name="DeepACSA",
-    version="0.2.0",
-    author="Your Name",
-    author_email="your.email@example.com",
-    description="A brief description of your package",
-    long_description=long_description,
-    long_description_content_type="text/markdown",
-    url="https://github.com/yourusername/DeepACSA",
-    packages=setuptools.find_packages(),
-    classifiers=[
-        "Programming Language :: Python :: 3",
-        "License :: OSI Approved :: MIT License",
-        "Operating System :: OS Independent",
-    ],
-    python_requires=">=3.8",
-    install_requires=[
-<<<<<<< HEAD
-                      "jupyter==1.0.0",
-                      "Keras==2.4.3",
-                      "matplotlib==3.3.4",
-                      "numpy==1.19.5",
-                      "opencv-contrib-python==4.5.1.48",
-                      "pandas==1.1.2",
-                      "Pillow==8.1.0",
-                      "scikit-image==0.18.1",
-                      "scikit-learn==0.24.1",
-                      "tensorflow==2.9.3",
-                      "tqdm==4.56.2",
-                      "openpyxl==3.0.6",
-                      "h5py==2.10.0",
-=======
-        "jupyter==1.0.0",
-        "Keras==2.9.0",
-        "matplotlib==3.4.3",
-        "numpy==1.21.2",
-        "opencv-contrib-python==4.5.3.56",
-        "pandas==1.3.3",
-        "Pillow==8.3.2",
-        "scikit-image==0.18.3",
-        "scikit-learn==0.24.2",
-        "tensorflow==2.9.0",
-        "tqdm==4.62.2",
-        "openpyxl==3.0.9",
-        "h5py==3.4.0",
->>>>>>> c789b385
-    ],
-)
+import setuptools
+
+with open("README.md", "r") as fh:
+    long_description = fh.read()
+
+setuptools.setup(
+    name="DeepACSA",
+    version="0.3.0",
+    author="Paul Ritsche",
+    author_email="paul.ritsche@unibas.ch",
+    long_description=long_description,
+    long_description_content_type="text/markdown",
+    url="https://github.com/PaulRitsche/DeepACSA",
+    packages=setuptools.find_packages(),
+    classifiers=[
+        "Programming Language :: Python :: 3",
+        "License :: OSI Approved :: Apache Software License",
+        "Operating System :: OS Independent",
+    ],
+    python_requires=">=3.8",
+    install_requires=[
+        "jupyter==1.0.0",
+        "Keras==2.9.0",
+        "matplotlib==3.4.3",
+        "numpy==1.21.2",
+        "opencv-contrib-python==4.5.3.56",
+        "pandas==1.3.3",
+        "Pillow==8.3.2",
+        "scikit-image==0.18.3",
+        "scikit-learn==0.24.2",
+        "tensorflow==2.9.0",
+        "tqdm==4.62.2",
+        "openpyxl==3.0.9",
+        "h5py==3.4.0",
+    ],
+)