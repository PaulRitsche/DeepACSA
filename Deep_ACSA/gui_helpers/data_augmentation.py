--- conflicted
+++ resolved
@@ -7,12 +7,8 @@
 """
 
 import os
-<<<<<<< HEAD
+import tkinter as tk
 
-=======
-import numpy as np
-import tkinter as tk
->>>>>>> c2f24e8e
 import matplotlib.pyplot as plt
 import numpy as np
 from keras.preprocessing.image import ImageDataGenerator
@@ -57,92 +53,61 @@
         horizontal_flip=True,
     )
 
-
     seed = 131313
     batch_size = 1
-<<<<<<< HEAD
     num_aug_images = 3  # Number of images added from augmented dataset.
-
-    for i in range(int(len(ids))):
-
-        # Choose image & mask that should be augmented
-        # Directory structur: "root/some_dorectory"
-        chosen_image = ids[i]
-        image_path = input_img_folder + "/" + chosen_image
-        mask_path = input_mask_folder + "/" + chosen_image
-        image = np.expand_dims(
-            plt.imread(image_path), 0
-        )  # Read and expand image dimensions
-        if image.ndim < 4:
-            image = np.expand_dims(image, -1)
-        mask = np.expand_dims(plt.imread(mask_path), 0)
-        if mask.ndim < 4:
-            mask = np.expand_dims(mask, -1)
-
-        # Augment images
-        aug_image = gen.flow(
-            image,
-            batch_size=batch_size,
-            seed=seed,
-            save_to_dir=input_img_folder,
-            save_prefix=str(i),
-            save_format="tif",
-        )
-        aug_mask = gen.flow(
-            mask,
-            batch_size=batch_size,
-            seed=seed,
-            save_to_dir=input_mask_folder,
-            save_prefix=str(i),
-            save_format="tif",
-        )
-        seed = seed + 1
-
-        # Add images to folder
-        for i in range(num_aug_images):
-            next(aug_image)[0].astype(np.uint8)
-            next(aug_mask)[0].astype(np.uint8)
-=======
-    num_aug_images = 5 # Number of images added from augmented dataset. 
 
     try:
         ids = os.listdir(input_mask_folder)
         for i in range(int(len(ids))):
-            # Choose image & mask that should be augmented 
+            # Choose image & mask that should be augmented
             # Directory structur: "root/some_dorectory"
-            chosen_image = ids[i] 
-            image_path = input_img_folder + chosen_image 
+            chosen_image = ids[i]
+            image_path = input_img_folder + chosen_image
             mask_path = input_mask_folder + chosen_image
-            image = np.expand_dims(plt.imread(image_path),0)# Read and expand image dimensions
-            if image.ndim < 4: 
-                image = np.expand_dims(image,-1)
-            mask = np.expand_dims(plt.imread(mask_path),0)
-            if mask.ndim < 4: 
-                mask = np.expand_dims(mask,-1)
+            image = np.expand_dims(
+                plt.imread(image_path), 0
+            )  # Read and expand image dimensions
+            if image.ndim < 4:
+                image = np.expand_dims(image, -1)
+            mask = np.expand_dims(plt.imread(mask_path), 0)
+            if mask.ndim < 4:
+                mask = np.expand_dims(mask, -1)
 
-            # Augment images 
-            aug_image = gen.flow(image, batch_size=batch_size, seed=seed, save_to_dir=input_img_folder, save_prefix=str(i), save_format="tif")
-            aug_mask = gen.flow(mask, batch_size=batch_size, seed=seed, save_to_dir=input_mask_folder, save_prefix=str(i), save_format="tif")
-            seed = seed + 1 
-             
+            # Augment images
+            aug_image = gen.flow(
+                image,
+                batch_size=batch_size,
+                seed=seed,
+                save_to_dir=input_img_folder,
+                save_prefix=str(i),
+                save_format="tif",
+            )
+            aug_mask = gen.flow(
+                mask,
+                batch_size=batch_size,
+                seed=seed,
+                save_to_dir=input_mask_folder,
+                save_prefix=str(i),
+                save_format="tif",
+            )
+            seed = seed + 1
+
             # Add images to folder
             for i in range(num_aug_images):
                 next(aug_image)[0].astype(np.uint8)
                 next(aug_mask)[0].astype(np.uint8)
-        
+
         # Inform user in GUI
         tk.messagebox.showinfo(
-        "Information",
-        "Data augmentation successful."
-        + "\nResults are saved to specified input paths.",
+            "Information",
+            "Data augmentation successful."
+            + "\nResults are saved to specified input paths.",
         )
 
-     # Error handling
+    # Error handling
     except ValueError:
-        tk.messagebox.showerror(
-            "Information",
-            "Check input parameters."
-        )
+        tk.messagebox.showerror("Information", "Check input parameters.")
         # clean up
         gui.do_break()
         gui.should_stop = False
@@ -177,6 +142,4 @@
     finally:
         # clean up
         gui.should_stop = False
-        gui.is_running = False
-                
->>>>>>> c2f24e8e
+        gui.is_running = False