--- conflicted
+++ resolved
@@ -1,7 +1,6 @@
 # DeepACSA
 
 DeepACSA is an open-source tool to evaluate the anatomical cross-sectional area of muscles in ultrasound images using deep learning.
-<<<<<<< HEAD
 All following commands should be entered in your command prompt / terminal.
 More information about the usage of DeepACSA can be found in the instructional video (LINK). 
 If you find this work useful, please remember to cite the corresponding paper (LINK), where more information about the model architecture and perfrmance can be found as well. 
@@ -14,34 +13,21 @@
 If you want to use Git, install it https://git-scm.com/download/win and set it up according to the instructions. 
 
 2. Clone the Github repository:
-=======
-
-## Installation 
-
-1. Anaconda setup (only before first usage)
->>>>>>> ce715841
 
 Create and navigate to the folder where you want to save the project. For example:
 
 ```sh
-<<<<<<< HEAD
 mkdir DeepACSA
 ```
 ```sh
 cd DeepACSA
-=======
-conda create --name DeepACSA python=3.8
->>>>>>> ce715841
 ```
 
 When you have navigated to your preferred folder, clone the git repository.
 
 ```sh
-<<<<<<< HEAD
 git clone https://github.com/PaulRitsche/DeepACSA
 ```
-
-You can also download the .zip file of the repository and save it to a specific folder. Navigate to the folder and continue with the Anaconda setup.
 
 3. Anaconda setup (only before first usage)
 
@@ -50,21 +36,11 @@
 
 ```sh
 conda env create -f environment.yml 
-=======
-conda activate DeepACSA
 ```
 Change the directory to where you want to saved the project folder, e.g. by typing:
 
 ```sh
 cd c:/Users/Paul/Desktop/DeepACSA
-```
-
-2. Clone the Github repository. Type the following code in your command window:
-When you have completed setting up conda and navigated to the your preferred folder, clone the git repository.
-
-```sh
-git clone https://github.com/PaulRitsche/DeepACSA
->>>>>>> ce715841
 ```
 
 Activate the virtual environment by typing:
@@ -145,4 +121,4 @@
 ```sh
 python deep_acsa.py -rp "C:\Users\Paul\Desktop\Test_image" -mp "C:\Users\Paul\Desktop\Test_image\model\model.h5" -sp 5 -m "RF" -s "Manual"
 ```
-Please note that optional parameters can be used for "Static" and "Manual" scaling options. 
+Please note that optional parameters can be used for "Static" and "Manual" scaling options. 