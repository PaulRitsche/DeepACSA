{
 "cells": [
  {
   "cell_type": "markdown",
   "metadata": {},
   "source": [
    "# Import necessary packages"
   ]
  },
  {
   "cell_type": "code",
   "execution_count": null,
   "metadata": {},
   "outputs": [],
   "source": [
    "import os\n",
    "import random\n",
    "import pandas as pd\n",
    "import numpy as np\n",
    "import matplotlib.pyplot as plt\n",
    "plt.style.use(\"ggplot\")\n",
    "%matplotlib inline\n",
    "\n",
    "from tqdm import tqdm_notebook, tnrange\n",
    "from skimage.io import imshow\n",
    "from skimage.transform import resize\n",
    "# from skimage.morphology import label\n",
    "# from skimage.feature import structure_tensor\n",
    "from sklearn.model_selection import train_test_split\n",
    "# from PIL import Image, ImageDraw\n",
    "import cv2\n",
    "\n",
    "import tensorflow as tf\n",
    "from tensorflow import keras\n",
    "\n",
    "from keras import backend as K\n",
    "from keras.models import Model, load_model\n",
    "from keras.layers import Input, BatchNormalization, Activation, Dense, Dropout\n",
    "from keras.layers.core import Lambda, RepeatVector, Reshape\n",
    "from keras.layers.convolutional import Conv2D, Conv2DTranspose\n",
    "from keras.layers.pooling import MaxPooling2D, GlobalMaxPool2D\n",
    "from keras.layers.merge import concatenate, add\n",
    "from keras.callbacks import EarlyStopping, ModelCheckpoint, ReduceLROnPlateau, CSVLogger\n",
    "from keras.optimizers import Adam\n",
    "from keras.preprocessing.image import ImageDataGenerator, array_to_img, img_to_array, load_img"
   ]
  },
  {
   "cell_type": "code",
   "execution_count": 2,
   "metadata": {},
   "outputs": [],
   "source": [
    "# Problem:\n",
    "# Robustness of the model and transferability, because of different acquisition and muscles and setting on the ultrasound devices\n",
    "# Test if area estimation makes sense when measured if completely automated \n"
   ]
  },
  {
   "cell_type": "code",
<<<<<<< HEAD
   "execution_count": null,
   "metadata": {},
   "outputs": [],
   "source": []
  },
  {
   "cell_type": "code",
   "execution_count": null,
   "metadata": {},
   "outputs": [],
   "source": [
    "# Test whether GPU is present and recognized\n",
    "\n",
    "physical_devices = tf.config.experimental.list_physical_devices('GPU')\n",
    "print(\"Num GPUs Available: \", len(physical_devices))\n",
    "tf.config.experimental.set_memory_growth(physical_devices[0], False)"
=======
   "execution_count": 3,
   "metadata": {},
   "outputs": [
    {
     "name": "stdout",
     "output_type": "stream",
     "text": [
      "Num GPUs Available:  0\n"
     ]
    }
   ],
   "source": [
    "# Test whether GPU is present and recognized\n",
    "\n",
    "physical_devices = tf.test.gpu_device_name()\n",
    "print(\"Num GPUs Available: \", len(physical_devices))"
>>>>>>> 2dff7925
   ]
  },
  {
   "cell_type": "markdown",
   "metadata": {},
   "source": [
    "## Define custom functions"
   ]
  },
  {
   "cell_type": "code",
<<<<<<< HEAD
   "execution_count": null,
=======
   "execution_count": 4,
>>>>>>> 2dff7925
   "metadata": {},
   "outputs": [],
   "source": [
    "# Convolution block\n",
    "def conv2d_block(input_tensor, n_filters, kernel_size = 3, batchnorm = True):\n",
    "    \"\"\"Function to add 2 convolutional layers with the parameters passed to it\"\"\"\n",
    "    # first layer\n",
    "    x = Conv2D(filters = n_filters, kernel_size = (kernel_size, kernel_size), \\\n",
    "              kernel_initializer = 'he_normal', padding = 'same')(input_tensor)\n",
    "    if batchnorm:\n",
    "        x = BatchNormalization()(x)\n",
    "    x = Activation('relu')(x)\n",
    "    \n",
    "    # second layer\n",
    "    x = Conv2D(filters = n_filters, kernel_size = (kernel_size, kernel_size),\\\n",
    "              kernel_initializer = 'he_normal', padding = 'same')(input_tensor)\n",
    "    if batchnorm:\n",
    "        x = BatchNormalization()(x)\n",
    "    x = Activation('relu')(x)\n",
    "    \n",
    "    return x\n",
    "\n",
    "# Create u-net model\n",
    "def get_unet(input_img, n_filters = 64, dropout = 0.1, batchnorm = True):\n",
    "    \"\"\"Function to define the UNET Model\"\"\"\n",
    "    \n",
    "    # Contracting Path\n",
    "    # c is output tensor of conv layers\n",
    "    # p ist output tensor of max pool layers\n",
    "    # u is output tensor of up-sampling (transposed) layers\n",
    "    # Batchnorm standardizes/normalizes the output of each layer where applied in order to avoid huge weights using \n",
    "    # z-scores \n",
    "    \n",
    "    c1 = conv2d_block(input_img, n_filters * 1, kernel_size = 3, batchnorm = batchnorm)\n",
    "    p1 = MaxPooling2D((2, 2))(c1)\n",
    "    p1 = Dropout(dropout)(p1)\n",
    "    \n",
    "    c2 = conv2d_block(p1, n_filters * 2, kernel_size = 3, batchnorm = batchnorm)\n",
    "    p2 = MaxPooling2D((2, 2))(c2)\n",
    "    p2 = Dropout(dropout)(p2)\n",
    "    \n",
    "    c3 = conv2d_block(p2, n_filters * 4, kernel_size = 3, batchnorm = batchnorm)\n",
    "    p3 = MaxPooling2D((2, 2))(c3)\n",
    "    p3 = Dropout(dropout)(p3)\n",
    "    \n",
    "    c4 = conv2d_block(p3, n_filters * 8, kernel_size = 3, batchnorm = batchnorm)\n",
    "    p4 = MaxPooling2D((2, 2))(c4)\n",
    "    p4 = Dropout(dropout)(p4)\n",
    "    \n",
    "    c5 = conv2d_block(p4, n_filters = n_filters * 16, kernel_size = 3, batchnorm = batchnorm)\n",
    "    \n",
    "    # Expansive Path\n",
    "    u6 = Conv2DTranspose(n_filters * 8, (3, 3), strides = (2, 2), padding = 'same')(c5)\n",
    "    u6 = concatenate([u6, c4])\n",
    "    u6 = Dropout(dropout)(u6)\n",
    "    c6 = conv2d_block(u6, n_filters * 8, kernel_size = 3, batchnorm = batchnorm)\n",
    "    \n",
    "    u7 = Conv2DTranspose(n_filters * 4, (3, 3), strides = (2, 2), padding = 'same')(c6)\n",
    "    u7 = concatenate([u7, c3])\n",
    "    u7 = Dropout(dropout)(u7)\n",
    "    c7 = conv2d_block(u7, n_filters * 4, kernel_size = 3, batchnorm = batchnorm)\n",
    "    \n",
    "    u8 = Conv2DTranspose(n_filters * 2, (3, 3), strides = (2, 2), padding = 'same')(c7)\n",
    "    u8 = concatenate([u8, c2])\n",
    "    u8 = Dropout(dropout)(u8)\n",
    "    c8 = conv2d_block(u8, n_filters * 2, kernel_size = 3, batchnorm = batchnorm)\n",
    "    \n",
    "    u9 = Conv2DTranspose(n_filters * 1, (3, 3), strides = (2, 2), padding = 'same')(c8)\n",
    "    u9 = concatenate([u9, c1])\n",
    "    u9 = Dropout(dropout)(u9)\n",
    "    c9 = conv2d_block(u9, n_filters * 1, kernel_size = 3, batchnorm = batchnorm)\n",
    "    \n",
    "    outputs = Conv2D(1, (1, 1), activation='sigmoid')(c9)\n",
    "    model = Model(inputs=[input_img], outputs=[outputs])\n",
    "    return model\n",
    "\n",
    "# Compute Intersection over union (IoU), a measure of labelling accuracy\n",
    "# NOTE: This is sometimes also called Jaccard score\n",
    "def IoU(y_true, y_pred, smooth=1):\n",
    "    intersection = K.sum(K.abs(y_true * y_pred), axis=-1)\n",
    "    union = K.sum(y_true,-1) + K.sum(y_pred,-1) - intersection\n",
    "    iou = (intersection + smooth) / ( union + smooth)\n",
    "    return iou"
   ]
  },
  {
   "cell_type": "markdown",
   "metadata": {},
   "source": [
    "# IMAGE AUGMENTATION"
<<<<<<< HEAD
   ]
  },
  {
   "cell_type": "markdown",
   "metadata": {},
   "source": [
    "## Use only when training new models and not enough data "
   ]
  },
  {
   "cell_type": "code",
   "execution_count": null,
   "metadata": {},
   "outputs": [],
   "source": [
    "'''\n",
    "# Creating image augmentation function\n",
    "gen = ImageDataGenerator(rotation_range=10, \n",
    "                        width_shift_range=0.1, \n",
    "                        height_shift_range=0.1,\n",
    "                        zoom_range=0.1,\n",
    "                        horizontal_flip=True)\n",
    "\n",
    "ids = os.listdir(\"apo_image_csa_VL/insert_images\")\n",
    "seed = 1\n",
    "batch_size = 1\n",
    "num_aug_images = 2 # Number of images added from augmented dataset. \n",
    "\n",
    "\n",
    "for i in range(int(len(ids) + 1)):\n",
    "    \n",
    "    # Choose image & mask that should be augmented -> watch out for folder sturcture\n",
    "    chosen_image = ids[i] \n",
    "    image_path = \"apo_image_csa_VL/insert_images/\" + chosen_image \n",
    "    mask_path = \"apo_masks_csa_VL/insert_masks/\" + chosen_image\n",
    "    image = np.expand_dims(plt.imread(image_path),0) # Read and expand image dimensions\n",
    "    mask = np.expand_dims(np.expand_dims(plt.imread(mask_path),0),-1)\n",
    "\n",
    "    # Augment images and save to folder \n",
    "    aug_image = gen.flow(image, batch_size=batch_size, seed=seed, save_to_dir=\"apo_image_csa_VL/insert_images\", save_prefix=\"vl\"+str(i), save_format=\"tif\")\n",
    "    aug_mask = gen.flow(mask, batch_size=batch_size, seed=seed, save_to_dir=\"apo_masks_csa_VL/insert_masks\", save_prefix=\"vl\"+str(i), save_format=\"tif\")\n",
    "    \n",
    "    # Add images to folder\n",
    "    for i in range(num_aug_images + 1):\n",
    "        next(aug_image)[0].astype(np.uint8)\n",
    "        next(aug_mask)[0].astype(np.uint8)\n",
    "'''"
   ]
  },
  {
   "cell_type": "markdown",
   "metadata": {},
   "source": [
    "# APONEUROSIS TRAINING"
=======
>>>>>>> 2dff7925
   ]
  },
  {
   "cell_type": "markdown",
   "metadata": {},
   "source": [
    "## Use only when training new models and not enough data "
   ]
  },
  {
   "cell_type": "code",
<<<<<<< HEAD
   "execution_count": null,
   "metadata": {},
   "outputs": [],
=======
   "execution_count": 5,
   "metadata": {},
   "outputs": [
    {
     "ename": "IndexError",
     "evalue": "list index out of range",
     "output_type": "error",
     "traceback": [
      "\u001b[1;31m---------------------------------------------------------------------------\u001b[0m",
      "\u001b[1;31mIndexError\u001b[0m                                Traceback (most recent call last)",
      "\u001b[1;32m<ipython-input-5-714b24907c2b>\u001b[0m in \u001b[0;36m<module>\u001b[1;34m\u001b[0m\n\u001b[0;32m     15\u001b[0m \u001b[1;33m\u001b[0m\u001b[0m\n\u001b[0;32m     16\u001b[0m     \u001b[1;31m# Choose image & mask that should be augmented\u001b[0m\u001b[1;33m\u001b[0m\u001b[1;33m\u001b[0m\u001b[1;33m\u001b[0m\u001b[0m\n\u001b[1;32m---> 17\u001b[1;33m     \u001b[0mchosen_image\u001b[0m \u001b[1;33m=\u001b[0m \u001b[0mids\u001b[0m\u001b[1;33m[\u001b[0m\u001b[0mi\u001b[0m\u001b[1;33m]\u001b[0m\u001b[1;33m\u001b[0m\u001b[1;33m\u001b[0m\u001b[0m\n\u001b[0m\u001b[0;32m     18\u001b[0m     \u001b[0mimage_path\u001b[0m \u001b[1;33m=\u001b[0m \u001b[1;34m\"apo_image_csa_RF/insert_images/\"\u001b[0m \u001b[1;33m+\u001b[0m \u001b[0mchosen_image\u001b[0m\u001b[1;33m\u001b[0m\u001b[1;33m\u001b[0m\u001b[0m\n\u001b[0;32m     19\u001b[0m     \u001b[0mmask_path\u001b[0m \u001b[1;33m=\u001b[0m \u001b[1;34m\"apo_masks_csa_RF/insert_masks/\"\u001b[0m \u001b[1;33m+\u001b[0m \u001b[0mchosen_image\u001b[0m\u001b[1;33m\u001b[0m\u001b[1;33m\u001b[0m\u001b[0m\n",
      "\u001b[1;31mIndexError\u001b[0m: list index out of range"
     ]
    }
   ],
>>>>>>> 2dff7925
   "source": [
    "# Creating image augmentation function\n",
    "gen = ImageDataGenerator(rotation_range=10, \n",
    "                        width_shift_range=0.1, \n",
    "                        height_shift_range=0.1,\n",
    "                        zoom_range=0.1,\n",
    "                        horizontal_flip=True)\n",
    "\n",
    "ids = os.listdir(\"apo_image_csa_RF/insert_images\")\n",
    "seed = 1\n",
    "batch_size = 1\n",
    "num_aug_images = 9 # Number of images added from augmented dataset. \n",
    "\n",
    "\n",
    "for i in range(int(len(ids))):\n",
    "    \n",
    "    # Choose image & mask that should be augmented \n",
    "    chosen_image = ids[i] \n",
    "    image_path = \"apo_image_csa_RF/insert_images/\" + chosen_image \n",
    "    mask_path = \"apo_masks_csa_RF/insert_masks/\" + chosen_image\n",
    "    image = np.expand_dims(plt.imread(image_path),0) # Read and expand image dimensions\n",
    "    mask = np.expand_dims(np.expand_dims(plt.imread(mask_path),0),-1)\n",
    "\n",
    "    # Augment images and save to folder \n",
    "    aug_image = gen.flow(image, batch_size=batch_size, seed=seed, save_to_dir=\"apo_image_csa_RF/insert_images\", save_prefix=\"rf\"+str(i), save_format=\"tif\")\n",
    "    aug_mask = gen.flow(mask, batch_size=batch_size, seed=seed, save_to_dir=\"apo_masks_csa_RF/insert_masks\", save_prefix=\"rf\"+str(i), save_format=\"tif\")\n",
    "    \n",
    "    # Add images to folder\n",
    "    for i in range(num_aug_images + 1):\n",
    "        next(aug_image)[0].astype(np.uint8)\n",
    "        next(aug_mask)[0].astype(np.uint8)\n"
   ]
  },
  {
   "cell_type": "markdown",
   "metadata": {},
   "source": [
    "# APONEUROSIS TRAINING"
   ]
  },
  {
   "cell_type": "markdown",
   "metadata": {},
   "source": [
    "# Set image scaling parameters, determine no. of images for training"
   ]
  },
  {
   "cell_type": "code",
   "execution_count": null,
   "metadata": {},
   "outputs": [],
   "source": [
    "# Images will be re-scaled\n",
    "im_width = 512\n",
    "im_height = 512\n",
    "border = 5\n",
    "\n",
    "# list of all images in the path\n",
<<<<<<< HEAD
    "ids = os.listdir(\"apo_image_csa_RF/insert_images\")\n",
=======
    "#ids = next(os.walk(\"apo_images\"))[2] \n",
    "ids = os.listdir(\"apo_image_csa_RF\")\n",
>>>>>>> 2dff7925
    "print(\"Total no. of aponeurosis images = \", len(ids))\n",
    "X = np.zeros((len(ids), im_height, im_width, 1), dtype=np.float32)\n",
    "y = np.zeros((len(ids), im_height, im_width, 1), dtype=np.float32)"
   ]
  },
  {
   "cell_type": "markdown",
   "metadata": {},
   "source": [
    "# Load images and corresponding labels (masks)"
   ]
  },
  {
   "cell_type": "code",
   "execution_count": null,
   "metadata": {},
   "outputs": [],
   "source": [
    "# tqdm is used to display the progress bar\n",
    "for n, id_ in tqdm_notebook(enumerate(ids), total=len(ids)):\n",
    "    # Load images\n",
<<<<<<< HEAD
    "    img = load_img(\"apo_image_csa_RF/insert_images/\"+id_, color_mode='grayscale')\n",
    "    x_img = img_to_array(img)\n",
    "    x_img = resize(x_img, (512, 512, 1), mode = 'constant', preserve_range = True)\n",
    "    # Load masks\n",
    "    mask = img_to_array(load_img(\"apo_masks_csa_RF/insert_masks/\"+id_, color_mode='grayscale'))\n",
=======
    "    img = load_img(\"apo_image_csa_RF/\"+id_, color_mode='grayscale')\n",
    "    x_img = img_to_array(img)\n",
    "    x_img = resize(x_img, (512, 512, 1), mode = 'constant', preserve_range = True)\n",
    "    # Load masks\n",
    "    mask = img_to_array(load_img(\"apo_masks_csa_RF/\"+id_, color_mode='grayscale'))\n",
>>>>>>> 2dff7925
    "    mask = resize(mask, (512, 512, 1), mode = 'constant', preserve_range = True)\n",
    "    # Normalise and store images\n",
    "    X[n] = x_img/255.0\n",
    "    y[n] = mask/255.0"
   ]
  },
  {
   "cell_type": "markdown",
   "metadata": {},
   "source": [
    "# Set up aponeurosis training"
   ]
  },
  {
   "cell_type": "code",
   "execution_count": null,
   "metadata": {},
   "outputs": [],
   "source": [
    "# Split data into training and validation\n",
    "#X_train, X_valid, y_train, y_valid = train_test_split(X, y, test_size=0.1, random_state=42)\n",
    "X_train, X_valid, y_train, y_valid = train_test_split(X, y, test_size=0.1) # i.e. 90% training / 10% test split"
   ]
  },
  {
   "cell_type": "code",
   "execution_count": null,
   "metadata": {},
   "outputs": [],
   "source": [
    "# Visualize a random image along with the mask (not necessary, just for checking)\n",
    "ix = random.randint(0, len(X_train))\n",
    "has_mask = y_train[ix].max() > 0 # Check whether there's at least 1 aponeurosis\n",
    "fig, (ax1, ax2) = plt.subplots(1, 2, figsize = (15, 12))\n",
    "ax1.imshow(X_train[ix, ..., 0], cmap = 'gray', interpolation = 'bilinear')\n",
    "if has_mask: # if at least 1 aponeurosis is present\n",
    "    #draw the aponeuroses on the original image\n",
    "    #ax1.contour(y_train[ix].squeeze(), colors = 'k', linewidths = 0, levels = [0.5])\n",
    "    ax1.set_title('Original image')\n",
    "    ax1.grid(False)\n",
    "    ax2.imshow(y_train[ix].squeeze(), cmap = 'gray', interpolation = 'bilinear')\n",
    "    ax2.set_title('Mask only')\n",
    "    ax2.grid(False)"
   ]
  },
  {
   "cell_type": "code",
   "execution_count": null,
   "metadata": {},
   "outputs": [],
   "source": [
    "# Compile the aponeurosis model\n",
    "input_img = Input((im_height, im_width, 1), name='img')\n",
    "model_apo = get_unet(input_img, n_filters=64, dropout=0.25, batchnorm=True) # If n_filters = 64 & Size 512x512 OOM error...\n",
    "model_apo.compile(optimizer=Adam(), loss=\"binary_crossentropy\", metrics=[\"accuracy\", IoU])"
   ]
  },
  {
   "cell_type": "code",
   "execution_count": null,
   "metadata": {},
   "outputs": [],
   "source": [
    "# Show a summary of the model structure\n",
    "model_apo.summary()"
   ]
  },
  {
   "cell_type": "code",
   "execution_count": null,
   "metadata": {},
   "outputs": [],
   "source": [
    "# Set some training parameters\n",
    "# Saves the model, lowers learning rate if val los plateaus and performs early stopping. \n",
    "callbacks = [\n",
    "    EarlyStopping(patience=8, verbose=1),\n",
    "    ReduceLROnPlateau(factor=0.1, patience=10, min_lr=0.00001, verbose=1),\n",
<<<<<<< HEAD
    "    ModelCheckpoint('model-acsa-512+32-RF.h5', verbose=1, save_best_only=True, save_weights_only=False), # Give the model a name (the .h5 part)\n",
=======
    "    ModelCheckpoint('model-acsa.h5', verbose=1, save_best_only=True, save_weights_only=False), # Give the model a name (the .h5 part)\n",
>>>>>>> 2dff7925
    "    CSVLogger('acsa_weights.csv', separator=',', append=False)\n",
    "]"
   ]
  },
  {
   "cell_type": "markdown",
   "metadata": {},
   "source": [
    "# Train the aponeurosis model (keep batch size small!)"
   ]
  },
  {
   "cell_type": "code",
   "execution_count": null,
   "metadata": {},
   "outputs": [],
   "source": [
    "results = model_apo.fit(X_train, y_train, batch_size=1, epochs=30, callbacks=callbacks, validation_data=(X_valid, y_valid))"
   ]
  },
  {
   "cell_type": "markdown",
   "metadata": {},
   "source": [
    "## Visualise the results of training"
   ]
  },
  {
   "cell_type": "code",
   "execution_count": null,
   "metadata": {},
   "outputs": [],
   "source": [
    "# Variables stored in results.history: val_loss, val_acc, val_IoU, loss, acc, IoU, lr\n",
    "fig, ax = plt.subplots(1, 2, figsize=(20, 8))\n",
    "ax[0].plot(results.history[\"loss\"], label=\"Training loss\")\n",
    "ax[0].plot(results.history[\"val_loss\"], label=\"Validation loss\")\n",
    "ax[0].set_title('Learning curve')\n",
    "ax[0].plot( np.argmin(results.history[\"val_loss\"]), np.min(results.history[\"val_loss\"]), marker=\"x\", color=\"r\", label=\"best model\")\n",
    "ax[0].set_xlabel(\"Epochs\")\n",
    "ax[0].set_ylabel(\"log_loss\")\n",
    "ax[0].legend();\n",
    "\n",
    "ax[1].plot(results.history[\"val_IoU\"], label=\"Training IoU\")\n",
    "ax[1].plot(results.history[\"IoU\"], label=\"Validation IoU\")\n",
    "ax[1].set_title(\"IoU curve\")\n",
    "ax[1].set_xlabel(\"Epochs\")\n",
    "ax[1].set_ylabel(\"IoU score\")\n",
    "ax[1].legend();\n",
    "\n",
    "plt.savefig(\"256Pi+64Fil-Learning+IOC-curve-L.tif\")"
   ]
  },
  {
   "cell_type": "code",
   "execution_count": null,
   "metadata": {},
   "outputs": [],
   "source": [
    "results.history # Show the loss values (these are saved to a .csv file using 'CSVLogger' callback defined above)"
   ]
  },
  {
   "cell_type": "code",
   "execution_count": null,
   "metadata": {},
   "outputs": [],
   "source": [
    "# Predict on training and validations sets\n",
    "#model_apo = load_model(\"model-acsa.h5\", custom_objects={'IoU': IoU})\n",
    "#model_apo_VL = load_model(\"model-acsa-512+32-RF.h5\", custom_objects={\"IoU\": IoU})\n",
    "preds_train = model_apo_VL.predict(X_train, verbose=1, batch_size=1)\n",
    "preds_val = model_apo_VL.predict(X_valid, verbose=1, batch_size=1)\n",
    " \n",
    "# Threshold predictions (only keep predictions with a minimum level of confidence)\n",
    "# Value between 0 and 1 for each pixel. 0.5 as threshold to decide wheter to classify pixel as 0 or 1 (1=apo)\n",
    "preds_train_t = (preds_train > 0.5).astype(np.uint8)\n",
    "preds_val_t = (preds_val > 0.5).astype(np.uint8)\n",
    "\n"
   ]
  },
  {
   "cell_type": "code",
   "execution_count": null,
   "metadata": {},
   "outputs": [],
   "source": [
    "def plot_sample(X, y, preds, binary_preds, ix=None):\n",
    "    if ix is None:\n",
    "        ix = random.randint(0, len(X))\n",
    "\n",
    "    fig, ax = plt.subplots(1, 4, figsize=(30, 20))\n",
    "    ax[0].imshow(X[ix, ..., 0], cmap='Greys_r')\n",
    "    \n",
    "    ax[0].set_title('US-image', c=\"white\" )\n",
    "    ax[0].grid(False)\n",
    "\n",
    "    ax[1].imshow(y[ix].squeeze(), cmap='Greys_r')\n",
    "    ax[1].set_title('Aponeurosis', c=\"white\")\n",
    "    ax[1].grid(False)\n",
    "\n",
    "    ax[2].imshow(preds[ix].squeeze(), vmin=0, vmax=1, cmap=\"Greys_r\")\n",
    "    \n",
    "    ax[2].set_title('Apo-Predicted', c=\"white\")\n",
    "    ax[2].grid(False)\n",
    "    \n",
    "    ax[3].imshow(binary_preds[ix].squeeze(), vmin=0, vmax=0.5, cmap=\"Greys_r\")\n",
    "    \n",
    "    ax[3].set_title('Apo-Picture binary', c=\"white\")\n",
    "    ax[3].grid(False)\n",
    "    \n",
    "    plt.savefig(str(ix)+\"Pred_area.tif\")\n",
    "\n",
    "def save_pred_area(binary_preds): \n",
    "    for i in range(len(binary_preds)): \n",
    "        fig, (ax1)= plt.subplots(1, 1, figsize = (15, 15))\n",
    "        ax1.imshow(binary_preds[i], cmap=\"Greys_r\", interpolation=\"bilinear\")\n",
    "        ax1.set_title(\"Predicted Area\")\n",
    "        #plt.savefig(\"Preds_val_model/\"+str(i)+\"Pred_area.tif\") # Saves images to directory of notebook\n",
    "    "
   ]
  },
  {
   "cell_type": "code",
   "execution_count": null,
   "metadata": {},
   "outputs": [],
   "source": [
    "# Check if training data looks all right\n",
    "plot_sample(X_train, y_train, preds_train, preds_train_t, ix=None)"
   ]
  },
  {
   "cell_type": "code",
   "execution_count": null,
   "metadata": {},
   "outputs": [],
   "source": [
    "# Check if valid data looks all right\n",
    "plot_sample(X_valid, y_valid, preds_val, preds_val_t, ix=None)\n",
    "#save_pred_area(preds_val_t)"
   ]
  },
  {
   "cell_type": "code",
   "execution_count": null,
   "metadata": {},
   "outputs": [],
   "source": []
  }
 ],
 "metadata": {
  "kernelspec": {
   "display_name": "Python 3",
   "language": "python",
   "name": "python3"
  },
  "language_info": {
   "codemirror_mode": {
    "name": "ipython",
    "version": 3
   },
   "file_extension": ".py",
   "mimetype": "text/x-python",
   "name": "python",
   "nbconvert_exporter": "python",
   "pygments_lexer": "ipython3",
   "version": "3.8.5"
  }
 },
 "nbformat": 4,
 "nbformat_minor": 2
}<|MERGE_RESOLUTION|>--- conflicted
+++ resolved
@@ -58,7 +58,6 @@
   },
   {
    "cell_type": "code",
-<<<<<<< HEAD
    "execution_count": null,
    "metadata": {},
    "outputs": [],
@@ -75,24 +74,6 @@
     "physical_devices = tf.config.experimental.list_physical_devices('GPU')\n",
     "print(\"Num GPUs Available: \", len(physical_devices))\n",
     "tf.config.experimental.set_memory_growth(physical_devices[0], False)"
-=======
-   "execution_count": 3,
-   "metadata": {},
-   "outputs": [
-    {
-     "name": "stdout",
-     "output_type": "stream",
-     "text": [
-      "Num GPUs Available:  0\n"
-     ]
-    }
-   ],
-   "source": [
-    "# Test whether GPU is present and recognized\n",
-    "\n",
-    "physical_devices = tf.test.gpu_device_name()\n",
-    "print(\"Num GPUs Available: \", len(physical_devices))"
->>>>>>> 2dff7925
    ]
   },
   {
@@ -104,11 +85,7 @@
   },
   {
    "cell_type": "code",
-<<<<<<< HEAD
-   "execution_count": null,
-=======
-   "execution_count": 4,
->>>>>>> 2dff7925
+   "execution_count": null,
    "metadata": {},
    "outputs": [],
    "source": [
@@ -199,7 +176,6 @@
    "metadata": {},
    "source": [
     "# IMAGE AUGMENTATION"
-<<<<<<< HEAD
    ]
   },
   {
@@ -254,8 +230,6 @@
    "metadata": {},
    "source": [
     "# APONEUROSIS TRAINING"
-=======
->>>>>>> 2dff7925
    ]
   },
   {
@@ -267,27 +241,9 @@
   },
   {
    "cell_type": "code",
-<<<<<<< HEAD
-   "execution_count": null,
-   "metadata": {},
-   "outputs": [],
-=======
-   "execution_count": 5,
-   "metadata": {},
-   "outputs": [
-    {
-     "ename": "IndexError",
-     "evalue": "list index out of range",
-     "output_type": "error",
-     "traceback": [
-      "\u001b[1;31m---------------------------------------------------------------------------\u001b[0m",
-      "\u001b[1;31mIndexError\u001b[0m                                Traceback (most recent call last)",
-      "\u001b[1;32m<ipython-input-5-714b24907c2b>\u001b[0m in \u001b[0;36m<module>\u001b[1;34m\u001b[0m\n\u001b[0;32m     15\u001b[0m \u001b[1;33m\u001b[0m\u001b[0m\n\u001b[0;32m     16\u001b[0m     \u001b[1;31m# Choose image & mask that should be augmented\u001b[0m\u001b[1;33m\u001b[0m\u001b[1;33m\u001b[0m\u001b[1;33m\u001b[0m\u001b[0m\n\u001b[1;32m---> 17\u001b[1;33m     \u001b[0mchosen_image\u001b[0m \u001b[1;33m=\u001b[0m \u001b[0mids\u001b[0m\u001b[1;33m[\u001b[0m\u001b[0mi\u001b[0m\u001b[1;33m]\u001b[0m\u001b[1;33m\u001b[0m\u001b[1;33m\u001b[0m\u001b[0m\n\u001b[0m\u001b[0;32m     18\u001b[0m     \u001b[0mimage_path\u001b[0m \u001b[1;33m=\u001b[0m \u001b[1;34m\"apo_image_csa_RF/insert_images/\"\u001b[0m \u001b[1;33m+\u001b[0m \u001b[0mchosen_image\u001b[0m\u001b[1;33m\u001b[0m\u001b[1;33m\u001b[0m\u001b[0m\n\u001b[0;32m     19\u001b[0m     \u001b[0mmask_path\u001b[0m \u001b[1;33m=\u001b[0m \u001b[1;34m\"apo_masks_csa_RF/insert_masks/\"\u001b[0m \u001b[1;33m+\u001b[0m \u001b[0mchosen_image\u001b[0m\u001b[1;33m\u001b[0m\u001b[1;33m\u001b[0m\u001b[0m\n",
-      "\u001b[1;31mIndexError\u001b[0m: list index out of range"
-     ]
-    }
-   ],
->>>>>>> 2dff7925
+   "execution_count": null,
+   "metadata": {},
+   "outputs": [],
    "source": [
     "# Creating image augmentation function\n",
     "gen = ImageDataGenerator(rotation_range=10, \n",
@@ -347,12 +303,7 @@
     "border = 5\n",
     "\n",
     "# list of all images in the path\n",
-<<<<<<< HEAD
     "ids = os.listdir(\"apo_image_csa_RF/insert_images\")\n",
-=======
-    "#ids = next(os.walk(\"apo_images\"))[2] \n",
-    "ids = os.listdir(\"apo_image_csa_RF\")\n",
->>>>>>> 2dff7925
     "print(\"Total no. of aponeurosis images = \", len(ids))\n",
     "X = np.zeros((len(ids), im_height, im_width, 1), dtype=np.float32)\n",
     "y = np.zeros((len(ids), im_height, im_width, 1), dtype=np.float32)"
@@ -374,19 +325,11 @@
     "# tqdm is used to display the progress bar\n",
     "for n, id_ in tqdm_notebook(enumerate(ids), total=len(ids)):\n",
     "    # Load images\n",
-<<<<<<< HEAD
     "    img = load_img(\"apo_image_csa_RF/insert_images/\"+id_, color_mode='grayscale')\n",
     "    x_img = img_to_array(img)\n",
     "    x_img = resize(x_img, (512, 512, 1), mode = 'constant', preserve_range = True)\n",
     "    # Load masks\n",
     "    mask = img_to_array(load_img(\"apo_masks_csa_RF/insert_masks/\"+id_, color_mode='grayscale'))\n",
-=======
-    "    img = load_img(\"apo_image_csa_RF/\"+id_, color_mode='grayscale')\n",
-    "    x_img = img_to_array(img)\n",
-    "    x_img = resize(x_img, (512, 512, 1), mode = 'constant', preserve_range = True)\n",
-    "    # Load masks\n",
-    "    mask = img_to_array(load_img(\"apo_masks_csa_RF/\"+id_, color_mode='grayscale'))\n",
->>>>>>> 2dff7925
     "    mask = resize(mask, (512, 512, 1), mode = 'constant', preserve_range = True)\n",
     "    # Normalise and store images\n",
     "    X[n] = x_img/255.0\n",
@@ -465,11 +408,7 @@
     "callbacks = [\n",
     "    EarlyStopping(patience=8, verbose=1),\n",
     "    ReduceLROnPlateau(factor=0.1, patience=10, min_lr=0.00001, verbose=1),\n",
-<<<<<<< HEAD
     "    ModelCheckpoint('model-acsa-512+32-RF.h5', verbose=1, save_best_only=True, save_weights_only=False), # Give the model a name (the .h5 part)\n",
-=======
-    "    ModelCheckpoint('model-acsa.h5', verbose=1, save_best_only=True, save_weights_only=False), # Give the model a name (the .h5 part)\n",
->>>>>>> 2dff7925
     "    CSVLogger('acsa_weights.csv', separator=',', append=False)\n",
     "]"
    ]
